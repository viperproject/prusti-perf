use crate::api::{github, ServerResult};
use crate::github::{client, enqueue_shas, parse_homu_comment, rollup_pr_number, unroll_rollup};
use crate::load::SiteCtxt;

use std::sync::Arc;

use regex::Regex;

lazy_static::lazy_static! {
    static ref BODY_TIMER_BUILD: Regex =
        Regex::new(r#"(?:\W|^)@rust-timer\s+build\s+(\w+)(?:\W|$)(?:include=(\S+))?\s*(?:exclude=(\S+))?\s*(?:runs=(\d+))?"#).unwrap();
    static ref BODY_TIMER_QUEUE: Regex =
        Regex::new(r#"(?:\W|^)@rust-timer\s+queue(?:\W|$)(?:include=(\S+))?\s*(?:exclude=(\S+))?\s*(?:runs=(\d+))?"#).unwrap();
}

pub async fn handle_github(
    request: github::Request,
    ctxt: Arc<SiteCtxt>,
) -> ServerResult<github::Response> {
    log::info!("handle_github({:?})", request);
    match request {
        github::Request::Issue { issue, comment } => handle_issue(ctxt, issue, comment).await,
        github::Request::Push(p) => handle_push(ctxt, p).await,
    }
}

async fn handle_push(ctxt: Arc<SiteCtxt>, push: github::Push) -> ServerResult<github::Response> {
    let ci_client = client::Client::from_ctxt(
        &ctxt,
        "https://api.github.com/repos/rust-lang-ci/rust".to_owned(),
    );
    let main_repo_client = client::Client::from_ctxt(
        &ctxt,
        "https://api.github.com/repos/rust-lang/rust".to_owned(),
    );
    if push.r#ref != "refs/heads/master" || push.sender.login != "bors" {
        return Ok(github::Response);
    }
    let rollup_pr_number =
        match rollup_pr_number(&main_repo_client, &push.head_commit.message).await? {
            Some(pr) => pr,
            None => return Ok(github::Response),
        };

    let previous_master = push.before;
    let commits = push.commits;

    // GitHub webhooks have a timeout of 10 seconds, so we process this
    // in the background.
    tokio::spawn(async move {
        let rollup_merges = commits
            .iter()
            .rev()
            .skip(1) // skip the head commit
            .take_while(|c| c.message.starts_with("Rollup merge of "));
        let result = unroll_rollup(
            ci_client,
            main_repo_client,
            rollup_merges,
            &previous_master,
            rollup_pr_number,
        )
        .await;
        log::info!("Processing of rollup merge finished: {:#?}", result);
    });
    Ok(github::Response)
}

async fn handle_issue(
    ctxt: Arc<SiteCtxt>,
    issue: github::Issue,
    comment: github::Comment,
) -> ServerResult<github::Response> {
    let main_client = client::Client::from_ctxt(
        &ctxt,
        "https://api.github.com/repos/rust-lang/rust".to_owned(),
    );
    let ci_client = client::Client::from_ctxt(
        &ctxt,
        "https://api.github.com/repos/rust-lang-ci/rust".to_owned(),
    );
    if comment.body.contains(" homu: ") {
        if let Some(sha) = parse_homu_comment(&comment.body).await {
            enqueue_shas(
                &ctxt,
                &main_client,
                &ci_client,
                issue.number,
                std::iter::once(sha.as_str()),
            )
            .await?;
            return Ok(github::Response);
        }
    }

    if comment.body.contains("@rust-timer ") {
        return handle_rust_timer(ctxt, &main_client, &ci_client, comment, issue).await;
    }

    Ok(github::Response)
}

async fn handle_rust_timer(
    ctxt: Arc<SiteCtxt>,
    main_client: &client::Client,
    ci_client: &client::Client,
    comment: github::Comment,
    issue: github::Issue,
) -> ServerResult<github::Response> {
    if comment.author_association != github::Association::Owner
        && !get_authorized_users().await?.contains(&comment.user.id)
    {
        main_client
            .post_comment(
                issue.number,
                "Insufficient permissions to issue commands to rust-timer.",
            )
            .await;
        return Ok(github::Response);
    }

    if let Some(captures) = BODY_TIMER_QUEUE.captures(&comment.body) {
        let include = captures.get(1).map(|v| v.as_str());
        let exclude = captures.get(2).map(|v| v.as_str());
        let runs = captures.get(3).and_then(|v| v.as_str().parse::<i32>().ok());
        {
            let conn = ctxt.conn().await;
            conn.queue_pr(issue.number, include, exclude, runs).await;
        }
        main_client
            .post_comment(
                issue.number,
                "Awaiting bors try build completion.

@rustbot label: +S-waiting-on-perf",
            )
            .await;
        return Ok(github::Response);
    }

<<<<<<< HEAD
    if let Some(captures) = BODY_TRY_COMMIT.captures(&request.comment.body) {
        if let Some(commit) = captures.get(1).map(|c| c.as_str().to_owned()) {
            let include = captures.get(2).map(|v| v.as_str());
            let exclude = captures.get(3).map(|v| v.as_str());
            let runs = captures.get(4).and_then(|v| v.as_str().parse::<i32>().ok());
            let commit = commit.trim_start_matches("https://github.com/viperproject/prusti-dev/commit/");
            {
                let conn = ctxt.conn().await;
                conn.queue_pr(request.issue.number, include, exclude, runs)
                    .await;
            }
            enqueue_sha(request.issue, &ctxt, commit.to_owned()).await?;
            return Ok(github::Response);
        }
    }

    let captures = BODY_MAKE_PR_FOR
        .captures_iter(&request.comment.body)
        .collect::<Vec<_>>();
    for capture in captures {
        if let Some(rollup_merge) = capture.get(1).map(|c| c.as_str().to_owned()) {
            let rollup_merge =
                rollup_merge.trim_start_matches("https://github.com/viperproject/prusti-dev/commit/");
            let client = reqwest::Client::new();
            pr_and_try_for_rollup(
                &client,
                ctxt.clone(),
                &request.issue.repository_url,
                &rollup_merge,
                &request.comment.html_url,
            )
            .await
            .map_err(|e| format!("{:?}", e))?;
        }
    }

    let captures = BODY_UDPATE_PR_FOR
        .captures_iter(&request.comment.body)
        .collect::<Vec<_>>();
    for capture in captures {
        if let Some(rollup_merge) = capture.get(1).map(|c| c.as_str().to_owned()) {
            let rollup_merge =
                rollup_merge.trim_start_matches("https://github.com/viperproject/prusti-dev/commit/");

            // This just creates or updates the branch for this merge commit.
            // Intended for resolving the race condition of master merging in
            // between us updating the commit and merging things.
            let client = reqwest::Client::new();
            let branch =
                branch_for_rollup(&client, &ctxt, &request.issue.repository_url, rollup_merge)
                    .await
                    .map_err(|e| e.to_string())?;
            post_comment(
                &ctxt.config,
                request.issue.number,
                &format!("Master base SHA: {}", branch.master_base_sha),
            )
            .await;
        }
    }
=======
    for captures in build_captures(&comment).map(|(_, captures)| captures) {
        let include = captures.get(2).map(|v| v.as_str());
        let exclude = captures.get(3).map(|v| v.as_str());
        let runs = captures.get(4).and_then(|v| v.as_str().parse::<i32>().ok());
        {
            let conn = ctxt.conn().await;
            conn.queue_pr(issue.number, include, exclude, runs).await;
        }
    }

    enqueue_shas(
        &ctxt,
        &main_client,
        &ci_client,
        issue.number,
        build_captures(&comment).map(|(commit, _)| commit),
    )
    .await?;
>>>>>>> 76b47baf

    Ok(github::Response)
}

/// Run the `@rust-timer build` regex over the comment message extracting the commit and the other captures
fn build_captures(comment: &github::Comment) -> impl Iterator<Item = (&str, regex::Captures)> {
    BODY_TIMER_BUILD
        .captures_iter(&comment.body)
        .filter_map(|captures| {
            captures.get(1).map(|m| {
                let commit = m
                    .as_str()
                    .trim_start_matches("https://github.com/rust-lang/rust/commit/");
                (commit, captures)
            })
        })
}

pub async fn get_authorized_users() -> Result<Vec<usize>, String> {
    let url = format!("{}/permissions/perf.json", ::rust_team_data::v1::BASE_URL);
    let client = reqwest::Client::new();
    client
        .get(&url)
        .send()
        .await
        .map_err(|err| format!("failed to fetch authorized users: {}", err))?
        .error_for_status()
        .map_err(|err| format!("failed to fetch authorized users: {}", err))?
        .json::<rust_team_data::v1::Permission>()
        .await
        .map_err(|err| format!("failed to fetch authorized users: {}", err))
        .map(|perms| perms.github_ids)
}<|MERGE_RESOLUTION|>--- conflicted
+++ resolved
@@ -138,68 +138,6 @@
         return Ok(github::Response);
     }
 
-<<<<<<< HEAD
-    if let Some(captures) = BODY_TRY_COMMIT.captures(&request.comment.body) {
-        if let Some(commit) = captures.get(1).map(|c| c.as_str().to_owned()) {
-            let include = captures.get(2).map(|v| v.as_str());
-            let exclude = captures.get(3).map(|v| v.as_str());
-            let runs = captures.get(4).and_then(|v| v.as_str().parse::<i32>().ok());
-            let commit = commit.trim_start_matches("https://github.com/viperproject/prusti-dev/commit/");
-            {
-                let conn = ctxt.conn().await;
-                conn.queue_pr(request.issue.number, include, exclude, runs)
-                    .await;
-            }
-            enqueue_sha(request.issue, &ctxt, commit.to_owned()).await?;
-            return Ok(github::Response);
-        }
-    }
-
-    let captures = BODY_MAKE_PR_FOR
-        .captures_iter(&request.comment.body)
-        .collect::<Vec<_>>();
-    for capture in captures {
-        if let Some(rollup_merge) = capture.get(1).map(|c| c.as_str().to_owned()) {
-            let rollup_merge =
-                rollup_merge.trim_start_matches("https://github.com/viperproject/prusti-dev/commit/");
-            let client = reqwest::Client::new();
-            pr_and_try_for_rollup(
-                &client,
-                ctxt.clone(),
-                &request.issue.repository_url,
-                &rollup_merge,
-                &request.comment.html_url,
-            )
-            .await
-            .map_err(|e| format!("{:?}", e))?;
-        }
-    }
-
-    let captures = BODY_UDPATE_PR_FOR
-        .captures_iter(&request.comment.body)
-        .collect::<Vec<_>>();
-    for capture in captures {
-        if let Some(rollup_merge) = capture.get(1).map(|c| c.as_str().to_owned()) {
-            let rollup_merge =
-                rollup_merge.trim_start_matches("https://github.com/viperproject/prusti-dev/commit/");
-
-            // This just creates or updates the branch for this merge commit.
-            // Intended for resolving the race condition of master merging in
-            // between us updating the commit and merging things.
-            let client = reqwest::Client::new();
-            let branch =
-                branch_for_rollup(&client, &ctxt, &request.issue.repository_url, rollup_merge)
-                    .await
-                    .map_err(|e| e.to_string())?;
-            post_comment(
-                &ctxt.config,
-                request.issue.number,
-                &format!("Master base SHA: {}", branch.master_base_sha),
-            )
-            .await;
-        }
-    }
-=======
     for captures in build_captures(&comment).map(|(_, captures)| captures) {
         let include = captures.get(2).map(|v| v.as_str());
         let exclude = captures.get(3).map(|v| v.as_str());
@@ -218,7 +156,6 @@
         build_captures(&comment).map(|(commit, _)| commit),
     )
     .await?;
->>>>>>> 76b47baf
 
     Ok(github::Response)
 }
