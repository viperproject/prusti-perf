--- conflicted
+++ resolved
@@ -203,79 +203,6 @@
                 try_commit.comparison_url(),
             ));
         }
-<<<<<<< HEAD
-    };
-    match serde_json::from_str(&commit_response) {
-        Ok(c) => Ok(c),
-        Err(e) => Err(anyhow::anyhow!(
-            "cannot deserialize commit ({}): {:?}",
-            commit_response,
-            e
-        )),
-    }
-}
-
-#[derive(Debug, Clone, Deserialize)]
-pub struct Commit {
-    pub sha: String,
-    pub commit: InnerCommit,
-    pub parents: Vec<CommitParent>,
-}
-
-#[derive(Debug, Clone, Deserialize)]
-pub struct InnerCommit {
-    #[serde(default)]
-    pub message: String,
-    pub tree: CommitTree,
-}
-
-#[derive(Debug, Clone, Deserialize)]
-pub struct CommitTree {
-    pub sha: String,
-}
-
-#[derive(Debug, Clone, Deserialize)]
-pub struct CommitParent {
-    pub sha: String,
-}
-
-pub async fn enqueue_sha(issue: Issue, ctxt: &SiteCtxt, commit: String) -> Result<(), String> {
-    let client = reqwest::Client::new();
-    let commit_response = get_commit(&client, ctxt, &issue.repository_url, &commit)
-        .await
-        .map_err(|e| e.to_string())?;
-    // if commit_response.parents.len() > 2 {
-    //     log::error!(
-    //         "Bors try commit {} unexpectedly has {} parents.",
-    //         commit_response.sha,
-    //         commit_response.parents.len()
-    //     );
-    //     return Ok(());
-    // }
-    let try_commit = TryCommit {
-        sha: commit_response.sha.clone(),
-        parent_sha: commit_response.parents[0].sha.clone(),
-        issue: issue.clone(),
-    };
-    let queued = {
-        let conn = ctxt.conn().await;
-        conn.pr_attach_commit(
-            issue.number,
-            &commit_response.sha,
-            &commit_response.parents[0].sha,
-        )
-        .await
-    };
-    if queued {
-        let msg = format!(
-            "Queued {} with parent {}, future [comparison URL]({}).",
-            commit_response.sha,
-            commit_response.parents[0].sha,
-            try_commit.comparison_url(),
-        );
-        post_comment(&ctxt.config, issue.number, msg).await;
-=======
->>>>>>> 76b47baf
     }
     main_client.post_comment(pr_number, msg).await;
     Ok(())
@@ -313,343 +240,7 @@
     Some(sha)
 }
 
-<<<<<<< HEAD
-pub async fn post_comment<B>(cfg: &Config, pr: u32, body: B)
-where
-    B: Into<String>,
-{
-    let body = body.into();
-    let timer_token = cfg
-        .keys
-        .github_api_token
-        .clone()
-        .expect("needs github API token");
-    let client = reqwest::Client::new();
-    let req = client
-        .post(&format!(
-            "https://api.github.com/repos/viperproject/prusti-dev/issues/{}/comments",
-            pr
-        ))
-        .json(&PostComment {
-            body: body.to_owned(),
-        })
-        .header(USER_AGENT, "perf-rust-lang-org-server")
-        .basic_auth("rust-timer", Some(timer_token));
-
-    if let Err(e) = req.send().await {
-        eprintln!("failed to post comment: {:?}", e);
-    }
-}
-
-#[derive(Debug, Clone, Serialize)]
-pub struct PostComment {
-    pub body: String,
-}
-
-/// Post messages to GitHub for all queued commits that have
-/// not yet been marked as completed.
-pub async fn post_finished(ctxt: &SiteCtxt) {
-    // If the github token is not configured, do not run this -- we don't want
-    // to mark things as complete without posting the comment.
-    if ctxt.config.keys.github_api_token.is_none() {
-        return;
-    }
-    let conn = ctxt.conn().await;
-    let index = ctxt.index.load();
-    let mut known_commits = index
-        .commits()
-        .into_iter()
-        .map(|c| c.sha.to_string())
-        .collect::<HashSet<_>>();
-    let (master_commits, queued_pr_commits, in_progress_artifacts) = futures::join!(
-        collector::master_commits(),
-        conn.queued_commits(),
-        conn.in_progress_artifacts()
-    );
-    let master_commits = match master_commits {
-        Ok(mcs) => mcs.into_iter().map(|c| c.sha).collect::<HashSet<_>>(),
-        Err(e) => {
-            log::error!("posting finished did not load master commits: {:?}", e);
-            // If we can't fetch master commits, return.
-            // We'll eventually try again later
-            return;
-        }
-    };
-
-    for aid in in_progress_artifacts {
-        match aid {
-            ArtifactId::Commit(c) => {
-                known_commits.remove(&c.sha);
-            }
-            ArtifactId::Tag(_) => {
-                // do nothing, for now, though eventually we'll want an artifact queue
-            }
-        }
-    }
-    for queued_commit in queued_pr_commits
-        .into_iter()
-        .filter(|c| known_commits.contains(&c.sha))
-    {
-        if let Some(completed) = conn.mark_complete(&queued_commit.sha).await {
-            assert_eq!(completed, queued_commit);
-
-            let is_master_commit = master_commits.contains(&queued_commit.sha);
-            post_comparison_comment(ctxt, queued_commit, is_master_commit).await;
-        }
-    }
-}
-
-/// Posts a comment to GitHub summarizing the comparison of the queued commit with its parent
-///
-/// `is_master_commit` is used to differentiate messages for try runs and post-merge runs.
-async fn post_comparison_comment(ctxt: &SiteCtxt, commit: QueuedCommit, is_master_commit: bool) {
-    let pr = commit.pr;
-    let body = match summarize_run(ctxt, commit, is_master_commit).await {
-        Ok(message) => message,
-        Err(error) => error,
-    };
-
-    post_comment(&ctxt.config, pr, body).await;
-}
-
-fn make_comparison_url(commit: &QueuedCommit, stat: Metric) -> String {
-    format!(
-        "http://34.228.27.164:2346/compare.html?start={}&end={}&stat={}",
-        commit.parent_sha,
-        commit.sha,
-        stat.as_str()
-    )
-}
-
-async fn calculate_metric_comparison(
-    ctxt: &SiteCtxt,
-    commit: &QueuedCommit,
-    metric: Metric,
-) -> Result<ArtifactComparison, String> {
-    match crate::comparison::compare(
-        collector::Bound::Commit(commit.parent_sha.clone()),
-        collector::Bound::Commit(commit.sha.clone()),
-        metric,
-        ctxt,
-    )
-    .await
-    {
-        Ok(Some(c)) => Ok(c),
-        _ => Err("ERROR categorizing benchmark run!".to_owned()),
-    }
-}
-
-async fn summarize_run(
-    ctxt: &SiteCtxt,
-    commit: QueuedCommit,
-    is_master_commit: bool,
-) -> Result<String, String> {
-    let benchmark_map = ctxt.get_benchmark_category_map().await;
-
-    let mut message = format!(
-        "Finished benchmarking commit ({sha}): [comparison url]({comparison_url}).\n\n",
-        sha = commit.sha,
-        comparison_url = make_comparison_url(&commit, Metric::Instructions)
-    );
-
-    let inst_comparison = calculate_metric_comparison(ctxt, &commit, Metric::Instructions).await?;
-
-    let errors = if !inst_comparison.newly_failed_benchmarks.is_empty() {
-        let benchmarks = inst_comparison
-            .newly_failed_benchmarks
-            .iter()
-            .map(|(benchmark, _)| format!("- {benchmark}"))
-            .collect::<Vec<_>>()
-            .join("\n");
-        format!("\n**Warning ⚠**: The following benchmark(s) failed to build:\n{benchmarks}\n")
-    } else {
-        String::new()
-    };
-    let (inst_primary, inst_secondary) = inst_comparison
-        .clone()
-        .summarize_by_category(&benchmark_map);
-
-    let mut table_written = false;
-    let metrics = vec![
-        (
-            "Instruction count",
-            Metric::Instructions,
-            false,
-            inst_comparison,
-        ),
-        (
-            "Max RSS (memory usage)",
-            Metric::MaxRSS,
-            true,
-            calculate_metric_comparison(ctxt, &commit, Metric::MaxRSS).await?,
-        ),
-        (
-            "Cycles",
-            Metric::Cycles,
-            true,
-            calculate_metric_comparison(ctxt, &commit, Metric::Cycles).await?,
-        ),
-    ];
-
-    for (title, metric, hidden, comparison) in metrics {
-        message.push_str(&format!(
-            "\n### [{title}]({})\n",
-            make_comparison_url(&commit, metric)
-        ));
-
-        let (primary, secondary) = comparison.summarize_by_category(&benchmark_map);
-        table_written |= write_metric_summary(primary, secondary, hidden, &mut message).await;
-    }
-
-    if table_written {
-        write_summary_table_footer(&mut message);
-    }
-
-    const DISAGREEMENT: &str = "If you disagree with this performance assessment, \
-    please file an issue in [rust-lang/rustc-perf](https://github.com/viperproject/prusti-perf/issues/new).";
-    let footer = format!("{DISAGREEMENT}{errors}");
-
-    let direction = inst_primary.direction().or(inst_secondary.direction());
-    let next_steps = next_steps(inst_primary, inst_secondary, direction, is_master_commit);
-
-    write!(&mut message, "\n{footer}\n{next_steps}").unwrap();
-
-    Ok(message)
-}
-
-/// Returns true if a summary table was written to `message`.
-async fn write_metric_summary(
-    primary: ArtifactComparisonSummary,
-    secondary: ArtifactComparisonSummary,
-    hidden: bool,
-    message: &mut String,
-) -> bool {
-    if !primary.is_relevant() && !secondary.is_relevant() {
-        message
-            .push_str("This benchmark run did not return any relevant results for this metric.\n");
-        false
-    } else {
-        let primary_short_summary = generate_short_summary(&primary);
-        let secondary_short_summary = generate_short_summary(&secondary);
-
-        if hidden {
-            message.push_str("<details>\n<summary>Results</summary>\n\n");
-        }
-
-        write!(
-            message,
-            r#"
-- Primary benchmarks: {primary_short_summary}
-- Secondary benchmarks: {secondary_short_summary}
-
-"#
-        )
-        .unwrap();
-
-        write_summary_table(&primary, &secondary, true, message);
-
-        if hidden {
-            message.push_str("</details>\n");
-        }
-
-        true
-    }
-}
-
-fn next_steps(
-    primary: ArtifactComparisonSummary,
-    secondary: ArtifactComparisonSummary,
-    direction: Option<Direction>,
-    is_master_commit: bool,
-) -> String {
-    let deserves_attention = deserves_attention_icount(&primary, &secondary);
-    let label = match (deserves_attention, direction) {
-        (true, Some(Direction::Regression | Direction::Mixed)) => "+perf-regression",
-        _ => "-perf-regression",
-    };
-
-    if is_master_commit {
-        master_run_body(label)
-    } else {
-        try_run_body(label)
-    }
-}
-
-fn master_run_body(label: &str) -> String {
-    let next_steps = if label.starts_with("+") {
-        "\n\n**Next Steps**: If you can justify the \
-                regressions found in this perf run, please indicate this with \
-                `@rustbot label: +perf-regression-triaged` along with \
-                sufficient written justification. If you cannot justify the regressions \
-                please open an issue or create a new PR that fixes the regressions, \
-                add a comment linking to the newly created issue or PR, \
-                and then add the `perf-regression-triaged` label to this PR."
-    } else {
-        ""
-    };
-
-    format!(
-        "
-{next_steps}
-
-@rustbot label: {label}",
-    )
-}
-
-fn try_run_body(label: &str) -> String {
-    let next_steps = if label.starts_with("+") {
-        "\n\n**Next Steps**: If you can justify the regressions found in \
-            this try perf run, please indicate this with \
-            `@rustbot label: +perf-regression-triaged` along with \
-            sufficient written justification. If you cannot justify the regressions \
-            please fix the regressions and do another perf run. If the next run \
-            shows neutral or positive results, the label will be automatically removed."
-    } else {
-        ""
-    };
-
-    format!(
-        "
-Benchmarking this pull request likely means that it is \
-perf-sensitive, so we're automatically marking it as not fit \
-for rolling up. While you can manually mark this PR as fit \
-for rollup, we strongly recommend not doing so since this PR may lead to changes in \
-compiler perf.{next_steps}
-
-@bors rollup=never
-@rustbot label: +S-waiting-on-review -S-waiting-on-perf {label}",
-    )
-}
-
-fn generate_short_summary(summary: &ArtifactComparisonSummary) -> String {
-    // Add an "s" to a word unless there's only one.
-    fn ending(word: &'static str, count: usize) -> std::borrow::Cow<'static, str> {
-        if count == 1 {
-            return word.into();
-        }
-        format!("{}s", word).into()
-    }
-
-    let num_improvements = summary.number_of_improvements();
-    let num_regressions = summary.number_of_regressions();
-
-    match summary.direction() {
-        Some(Direction::Improvement) => format!(
-            "🎉 relevant {} found",
-            ending("improvement", num_improvements)
-        ),
-        Some(Direction::Regression) => format!(
-            "😿 relevant {} found",
-            ending("regression", num_regressions)
-        ),
-        Some(Direction::Mixed) => "mixed results".to_string(),
-        None => "no relevant changes found".to_string(),
-    }
-}
-
-=======
 #[derive(serde::Deserialize)]
->>>>>>> 76b47baf
 pub(crate) struct PullRequest {
     pub number: u64,
     pub title: String,
